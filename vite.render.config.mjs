import { defineConfig } from 'vite';
import alias from "@rollup/plugin-alias";
import * as path from 'path';
import vue from '@vitejs/plugin-vue'
import vuetify from 'vite-plugin-vuetify'
import ClosePlugin from './vite-plugin-close.ts'
import checker from 'vite-plugin-checker'
<<<<<<< HEAD
// import alias from "@rollup/plugin-alias";
=======
>>>>>>> 996e4e55

export default defineConfig({
  build: {
    sourcemap: true,
    rollupOptions: {
      external: [
        'canvas'  // Mark canvas as external to prevent bundling native .node files
      ]
    }
  },
  plugins: [
    alias(),
    vue(),
    // https://github.com/vuetifyjs/vuetify-loader/tree/next/packages/vite-plugin
    vuetify({
      autoImport: true,
    }),
<<<<<<< HEAD
    // alias(),
=======
>>>>>>> 996e4e55
    ClosePlugin(),
    checker({
      // e.g. use TypeScript check
      typescript: true,
      //vueTsc: true
    }),
  ],
    define: { 'process.env': {} },
  resolve: {
    alias: {
      "@": path.resolve(__dirname, "./src"),
    },
  }
});<|MERGE_RESOLUTION|>--- conflicted
+++ resolved
@@ -5,10 +5,6 @@
 import vuetify from 'vite-plugin-vuetify'
 import ClosePlugin from './vite-plugin-close.ts'
 import checker from 'vite-plugin-checker'
-<<<<<<< HEAD
-// import alias from "@rollup/plugin-alias";
-=======
->>>>>>> 996e4e55
 
 export default defineConfig({
   build: {
@@ -26,10 +22,6 @@
     vuetify({
       autoImport: true,
     }),
-<<<<<<< HEAD
-    // alias(),
-=======
->>>>>>> 996e4e55
     ClosePlugin(),
     checker({
       // e.g. use TypeScript check
