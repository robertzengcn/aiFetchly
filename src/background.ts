'use strict'
import 'reflect-metadata';
// import {ipcMain as ipc} from 'electron-better-ipc';
import { app, BrowserWindow, dialog, autoUpdater, Menu } from 'electron'
// import { createProtocol } from 'vue-cli-plugin-electron-builder/lib'
import installExtension, { VUEJS3_DEVTOOLS } from 'electron-devtools-installer'
import { registerCommunicationIpcHandlers } from "./main-process/communication/";
import * as path from 'path';
import { Token } from "@/modules/token"
import { MenuManager } from "@/main-process/menu/MenuManager";
import { USERSDBPATH } from '@/config/usersetting';
import { SqliteDb } from "@/config/SqliteDb"
import log from 'electron-log/main';
import fs from 'fs';
import ProtocolRegistry from 'protocol-registry'
import { TOKENNAME } from '@/config/usersetting';
//import { RemoteSource } from '@/modules/remotesource'
import { UserController } from '@/controller/UserController';
import { NATIVATECOMMAND } from '@/config/channellist'
import { NativateDatatype } from '@/entityTypes/commonType'
import { ScheduleManager } from '@/modules/ScheduleManager';
import { MCPIntegration } from './main-process/MCPIntegration';

// import { createProtocol } from 'electron';
const isDevelopment = process.env.NODE_ENV !== 'production'
declare const MAIN_WINDOW_VITE_DEV_SERVER_URL: string;
declare const MAIN_WINDOW_VITE_NAME: string;
// import { safeStorage } from 'electron';

// const { ipcRenderer: ipc } = require('electron-better-ipc');
// const { ipcMain } = require("electron");

// Get app name for protocol
const appName = app.getName();
const protocolScheme = appName.replace(/-/g, ''); // Remove hyphens for protocol
app.userAgentFallback = app.userAgentFallback.replace('Electron/' + process.versions.electron, '');
// Configure log
log.initialize();

// Configure electron-log
log.transports.file.level = 'debug';
const logDir = path.join(app.getPath('userData'), 'logs');

// Create log directory if it doesn't exist
try {
  if (!fs.existsSync(logDir)) {
    fs.mkdirSync(logDir, { recursive: true });
  }
  log.info(`Log directory created/verified at: ${logDir}`);
} catch (err) {
  console.error('Failed to create log directory:', err);
}
<<<<<<< HEAD
const logFilePath = path.join(logDir, 'main.log');
// Set the log file path and ensure it's writable
log.transports.file.fileName = logFilePath;
log.transports.file.maxSize = 1000000; // 1MB max file size
console.log(`Log file path: ${logFilePath}`);
=======

// Configure file transport properly
log.transports.file.fileName = 'main.log'; // Only the filename, not the full path
log.transports.file.resolvePathFn = () => path.join(logDir, 'main.log'); // Set the full path
log.transports.file.maxSize = 1000000; // 1MB max file size

// Enable console transport as well to ensure all logs appear in both places
log.transports.console.level = 'debug';

// Export logDir for use in other modules
export { logDir };

>>>>>>> 953dfb06
// Override console methods to also log to file
const originalConsole = {
  log: console.log,
  error: console.error,
  warn: console.warn,
  info: console.info,
  debug: console.debug
};

console.log = (...args: unknown[]) => {
  originalConsole.log(...args);
  log.info(...args);
};

console.error = (...args: unknown[]) => {
  originalConsole.error(...args);
  log.error(...args);
};

console.warn = (...args: unknown[]) => {
  originalConsole.warn(...args);
  log.warn(...args);
};

console.info = (...args: unknown[]) => {
  originalConsole.info(...args);
  log.info(...args);
};

console.debug = (...args: unknown[]) => {
  originalConsole.debug(...args);
  log.debug(...args);
};

// Remove process.stdout/stderr redirection to prevent circular logging
// Console methods override above is sufficient for capturing application logs

// Test the console override
console.log('Console override test - this should appear in both terminal and log file');

// Verify log file is writable
try {
  const logFilePath = path.join(logDir, 'main.log');
  console.log(`Log file path: ${logFilePath}`);
  console.log(`Log file exists: ${fs.existsSync(logFilePath)}`);
  
  // Test write to ensure the file is writable
  log.info('Testing log file write capability...');
  console.log('Log file write test completed');
} catch (err) {
  console.error('Error checking log file:', err);
}

log.info('Application starting...');
// Handle uncaught exceptions
process.on('uncaughtException', (error) => {
  log.error('Uncaught Exception:', error);

  // Show error dialog if possible
  if (app.isReady()) {
    dialog.showErrorBox('Application Error',
      `An unexpected error occurred: ${error.message}\n\nDetails have been logged.`);
  }
});

// Handle unhandled promise rejections
process.on('unhandledRejection', (reason) => {
  log.error('Unhandled Promise Rejection:', reason);
});

let win: BrowserWindow | null;
function initialize() {
  console.log(import.meta.env.VITE_REMOTEADD)
  // protocol.registerSchemesAsPrivileged([

  //   { scheme: appName, privileges: { secure: true, 
  //     standard: true } }
  // ])
  if (app.isPackaged) {
    if (!app.isDefaultProtocolClient(protocolScheme)) {
      const registres = app.setAsDefaultProtocolClient(protocolScheme);
      console.log('registres:', registres)
    }

  } else {
    console.log('protocolScheme:', protocolScheme)
    console.log('process.execPath:', process.execPath)
    console.log('path.resolve(process.argv[1]):', path.resolve(process.argv[1]))
    // console.log('path:', path.resolve(process.argv[1]))
    ProtocolRegistry.register(protocolScheme, `"${process.execPath}" "${path.resolve(process.argv[1])}" "$_URL_"`,
      {
        override: true,
        appName: appName,
        terminal: true,
      }
    ).then(() => console.log('Successfully registered'))
      .catch(console.error);
    // app.setAsDefaultProtocolClient(protocolScheme);
  }
  makeSingleInstance()



  async function createWindow() {
    let hiddenMenuBar = true;
    if (isDevelopment) {
      hiddenMenuBar = false;
    }
    // Create the browser window.
    win = new BrowserWindow({
      autoHideMenuBar: hiddenMenuBar,
      icon: path.join(__dirname, '/icon.png'),
      width: 800,
      height: 600,
      webPreferences: {

        // Use pluginOptions.nodeIntegration, leave this alone
        // See nklayman.github.io/vue-cli-plugin-electron-builder/guide/security.html#node-integration for more info
        // nodeIntegration: (process.env
        //   .ELECTRON_NODE_INTEGRATION as unknown) as boolean,
        //  contextIsolation: !process.env.ELECTRON_NODE_INTEGRATION,

        // contextIsolation:false,
        nodeIntegration: false,
        contextIsolation: true,
        preload: path.join(__dirname + '/preload.js')
      }
    })
    // In this example, only windows with the `about:blank` url will be created.
    // All other urls will be blocked.
    win.webContents.setWindowOpenHandler(({ url }) => {
      // console.log(url)
      //if (url === '_blank') {

      //   const url = new URL(req.url);
      //   const filePath = url.pathname;

      // if (url.startsWith(`${protocolScheme}://`)) {   // Handle token data if it's in the URL
      //   if (url.searchParams.has('token')) {
      //     const tokenService = new Token()
      //     const token = url.searchParams.get('token');
      //     if (token) {
      //       log.info('Token received, setting USERSDBPATH');
      //       tokenService.setValue(USERSDBPATH, token);
      //     }
      //   }
      // }

      return {
        action: 'allow',
        overrideBrowserWindowOptions: {
          // frame: false,
          // fullscreenable: false,
          backgroundColor: 'black',
          webPreferences: {
            preload: path.join(__dirname + '/preload.js')
          }
        }
      }
      // }
      // return { action: 'deny' }
    })

    // console.log(process.env.WEBPACK_DEV_SERVER_UR)
    if (MAIN_WINDOW_VITE_DEV_SERVER_URL) {
      // Load the url of the dev server if in development mode
      await win.loadURL(MAIN_WINDOW_VITE_DEV_SERVER_URL as string)
      if (!process.env.IS_TEST) win.webContents.openDevTools()
    } else {
      //check update
      const server = import.meta.env.UPDATESERVER as string;
      if (server) {
        const url = `${server}/update/${process.platform}/${app.getVersion()}`
        autoUpdater.setFeedURL({ url })
        autoUpdater.checkForUpdates()
      }
      // console.log('app://./index.html')
      // createProtocol('app')
      // Load the index.html when not in development
      await win.loadFile(path.join(__dirname, `../renderer/${MAIN_WINDOW_VITE_NAME}/index.html`))
    }
  }

  // Quit when all windows are closed.
  app.on('window-all-closed', () => {
    // On macOS it is common for applications and their menu bar
    // to stay active until the user quits explicitly with Cmd + Q
    if (process.platform !== 'darwin') {
      app.quit()
    }
  })

  // Handle application shutdown
  app.on('before-quit', async () => {
    try {
      const scheduleManager = ScheduleManager.getInstance();
      await scheduleManager.handleAppShutdown();
      log.info('ScheduleManager shutdown completed');
    } catch (error) {
      log.error('Failed to shutdown ScheduleManager:', error);
    }

    // Stop MCP server gracefully
    try {
      if (global.mcpIntegration) {
        await global.mcpIntegration.stopServer();
        log.info('MCP server shutdown completed');
      }
    } catch (error) {
      log.error('Failed to shutdown MCP server:', error);
    }
  })

  app.on('activate', () => {
    // On macOS it's common to re-create a window in the app when the
    // dock icon is clicked and there are no other windows open.
    if (BrowserWindow.getAllWindows().length === 0) createWindow()
  })

  app.on('open-url', (event, url) => {

    console.log("open url call")
    event.preventDefault();
    console.log(`App opened with URL on mac: ${url}`);
    handleDeepLink(url)

  });
  // app.on('second-instance', (event, argv) => {
  //   console.log("second-instance call")
  //   const url = argv.find(arg => arg.startsWith(`${protocolScheme}://`));
  //   if (url) {
  //     console.log(`App opened with URL on window: ${url}`);
  //     handleDeepLink(url)
  //   }
  //   if (win) {
  //     if (win.isMinimized()) win.restore();
  //     win.focus();
  //   }
  // })

  // This method will be called when Electron has finished
  // initialization and is ready to create browser windows.
  // Some APIs can only be used after this event occurs.
  app.whenReady().then(async () => {
    const tokenService = new Token()

    // Initialize and set application menu
    const menuManager = new MenuManager();
    const menu = menuManager.createMenu();
    Menu.setApplicationMenu(menu);

    createWindow();



    const userdataPath = tokenService.getValue(USERSDBPATH)
    if (userdataPath && userdataPath.length > 0) {
      console.log('userdataPath:', userdataPath)
      // Check if the user data path exists, create it if not
      try {
        if (!fs.existsSync(userdataPath)) {
          fs.mkdirSync(userdataPath, { recursive: true });
          log.info(`Created user data directory at: ${userdataPath}`);
        }
      } catch (err) {
        log.error(`Failed to create user data path: ${err}`);
        const errorMessage = err instanceof Error ? err.message : String(err);
        dialog.showErrorBox('Configuration Error',
          `Failed to create user data directory: ${errorMessage}`);
      }
      const appDataSource = SqliteDb.getInstance(userdataPath)
      if (!appDataSource.connection.isInitialized) {
        await appDataSource.connection.initialize()
      }

      // Initialize ScheduleManager with auto-start functionality
      try {
        const scheduleManager = ScheduleManager.getInstance();
        await scheduleManager.initializeWithDatabaseStatus();
        log.info('ScheduleManager initialized with auto-start functionality');
      } catch (error) {
        log.error('Failed to initialize ScheduleManager:', error);
      }

      // Check for orphaned Yellow Pages processes on startup
      try {
        const { YellowPagesController } = await import('./controller/YellowPagesController');
        const yellowPagesCtrl = YellowPagesController.getInstance();

        // Handle tasks from previous session first
        const previousSessionCount = await yellowPagesCtrl.handleTasksFromPreviousSession();
        log.info(`Yellow Pages previous session tasks handled: ${previousSessionCount} tasks marked as failed`);

        // Then check for orphaned processes
        const orphanedCheckResult = await yellowPagesCtrl.checkForOrphanedProcesses();
        log.info('Yellow Pages orphaned process check completed:', orphanedCheckResult);
      } catch (error) {
        log.error('Failed to check for orphaned Yellow Pages processes:', error);
      }
    }
    if (win) {
      registerCommunicationIpcHandlers(win);
    }

    // Initialize and start MCP server
    try {
      const mcpIntegration = new MCPIntegration();

      // Store globally for shutdown access
      (global as any).mcpIntegration = mcpIntegration;

      // Set up event handlers
      mcpIntegration.on('started', () => {
        log.info('MCP server started successfully');
      });

      mcpIntegration.on('error', (error) => {
        log.error('MCP server error:', error);
      });

      mcpIntegration.on('stopped', () => {
        log.info('MCP server stopped');
      });

      // Start the MCP server
      const mcpStarted = await mcpIntegration.startServer();
      if (mcpStarted) {
        log.info('MCP server integration initialized successfully');
      } else {
        log.error('Failed to start MCP server');
      }
    } catch (error) {
      log.error('Failed to initialize MCP integration:', error);
    }

    if (isDevelopment && !process.env.IS_TEST) {
      // Install Vue Devtools
      try {
        await installExtension(VUEJS3_DEVTOOLS)
      } catch (e) {
        if (e instanceof Error) {
          console.error('Vue Devtools failed to install:', e.toString())
        }
      }
    }
  })

  // Exit cleanly on request from parent process in development mode.
  if (isDevelopment) {
    if (process.platform === 'win32') {
      process.on('message', (data) => {
        if (data === 'graceful-exit') {
          app.quit()
        }
      })
    } else {
      process.on('SIGTERM', () => {
        app.quit()
      })
    }
  }



}







function makeSingleInstance() {

  if (process.mas) return

  const gotThelock = app.requestSingleInstanceLock()
  if (!gotThelock) {
    app.quit()
  } else {

    console.log('gotThelock:', gotThelock)

    app.on('second-instance', (event, argv, workingDirectory) => {
      if (win) {
        if (win.isMinimized()) win.restore()
        win.focus()
      }

      console.log("second-instance call")
      const url = argv.find(arg => arg.startsWith(`${protocolScheme}://`));
      if (url) {
        console.log(`App opened with URL on window: ${url}`);
        handleDeepLink(url)
      }

    })
  }

}

async function handleDeepLink(url: string) {
  try {
    const parsedUrl = new URL(url);
    const token = parsedUrl.searchParams.get('token'); // Example: Extract a token from the URL
    if (token) {
      console.log(`Token received: ${token}`);
      const tokenService = new Token();
      tokenService.setValue(TOKENNAME, token);
      // const remoteser = new RemoteSource()
      // const userInfo = await remoteser.GetUserInfo()
      // console.log('userInfo:', userInfo)
      const userController = new UserController()
      try {
        const userInfo = await userController.updateUserInfo();
        if (userInfo) {
          //login success

          if (win && !win.isDestroyed()) {
            await win.webContents.send(NATIVATECOMMAND, { path: 'Dashboard' } as NativateDatatype);
          }
        } else {
          log.error('Failed to get user info from remote source');
          dialog.showErrorBox('User Info Error',
            `Failed to get user info from remote source.`);
        }
      } catch (error) {
        log.error('Error updating user info:', error);
        const errorMessage = error instanceof Error ? error.message : String(error);
        dialog.showErrorBox('User Info Update Error',
          `Failed to update user information: ${errorMessage}`);
      }

    }else{
      console.error('No token found');
    }

    // Perform other actions based on the URL

  } catch (error) {
    console.error('Failed to handle deep link:', error);
  }
}

// makeSingleInstance()
// createWindow()
initialize()





//import { registerTaskIpcHandlers } from './main-process/communication/task-ipc'<|MERGE_RESOLUTION|>--- conflicted
+++ resolved
@@ -50,13 +50,6 @@
 } catch (err) {
   console.error('Failed to create log directory:', err);
 }
-<<<<<<< HEAD
-const logFilePath = path.join(logDir, 'main.log');
-// Set the log file path and ensure it's writable
-log.transports.file.fileName = logFilePath;
-log.transports.file.maxSize = 1000000; // 1MB max file size
-console.log(`Log file path: ${logFilePath}`);
-=======
 
 // Configure file transport properly
 log.transports.file.fileName = 'main.log'; // Only the filename, not the full path
@@ -69,7 +62,6 @@
 // Export logDir for use in other modules
 export { logDir };
 
->>>>>>> 953dfb06
 // Override console methods to also log to file
 const originalConsole = {
   log: console.log,
